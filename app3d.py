--- conflicted
+++ resolved
@@ -312,6 +312,8 @@
 vis_df_som = pd.DataFrame({
     'x': coords_normalized[:, 0],
     'y': coords_normalized[:, 1],
+    'som_x': coords[:, 0],
+    'som_y': coords[:, 1],
     'som_x': coords[:, 0],
     'som_y': coords[:, 1],
     'tweet': tweets_cleaned,
@@ -577,15 +579,9 @@
                         config={'displayModeBar': False},
                         style={'width': '100%', 'height': '100%'}
                     )
-<<<<<<< HEAD
                 ], style={'padding': '0'})
             ], className='h-100 mb-4')
         ], xs=12, sm=12, md=6, lg=6, xl=6, className='mb-4'),
-=======
-                ])
-            ], style={'height': '620px'})
-        ], width=6),
->>>>>>> 2abf05b3
         dbc.Col([
             dbc.Card([
                 dbc.CardHeader("UMAP Visualization (Log Engagement)"),
@@ -604,17 +600,10 @@
                         config={'displayModeBar': False},
                         style={'width': '100%', 'height': '100%'}
                     )
-<<<<<<< HEAD
                 ], style={'padding': '0'})
             ], className='h-100 mb-4')
         ], xs=12, sm=12, md=6, lg=6, xl=6, className='mb-4'),
     ], className='mb-4'),
-=======
-                ])
-            ], style={'height': '620px'})
-        ], width=6),
-    ]),
->>>>>>> 2abf05b3
     
     # Word Frequency Bar Chart Row
     dbc.Row([
@@ -823,16 +812,13 @@
     # Filter sentiment data for selected tweets
     sentiment_selected = sentiment_df_filtered.loc[selected_indices]
 
+
     # Update tweets data for the table
     if filters_at_default:
         # No filters applied; do not show tweets
         tweets_data = []
         selected_cell_text = html.Div([
-<<<<<<< HEAD
             html.P("No tweets selected. Please select a date range or SOM cells.")
-=======
-            html.P("No filters applied. Please select a date range or SOM cells.")
->>>>>>> 2abf05b3
         ])
     else:
         tweets_data_df = df_filtered.loc[selected_indices, ['text', 'engagement', 'engagement_log']]
@@ -1130,68 +1116,6 @@
             paper_bgcolor='white'
         )
 
-<<<<<<< HEAD
-=======
-    # ------------------- Generate Engagement Box Plot -------------------
-
-    if not filters_at_default and not tweets_data_df.empty:
-        # Extract engagement data from selected tweets
-        selected_engagement = tweets_data_df['engagement']
-
-        if not selected_engagement.empty:
-            # Create the box plot
-            fig_box = px.box(
-                y=selected_engagement,
-                labels={'y': 'Engagement'},
-                title='Engagement Distribution of Selected Tweets',
-                points='outliers'  # Show outliers
-            )
-            fig_box.update_layout(
-                plot_bgcolor='white',
-                margin=dict(l=100, r=50, t=50, b=50)
-            )
-        else:
-            # If no engagement data is present
-            fig_box = go.Figure()
-            fig_box.add_annotation(
-                dict(
-                    text="No engagement data to display.",
-                    showarrow=False,
-                    xref="paper",
-                    yref="paper",
-                    x=0.5,
-                    y=0.5,
-                    font=dict(size=20)
-                )
-            )
-            fig_box.update_layout(
-                xaxis=dict(showticklabels=False),
-                yaxis=dict(showticklabels=False),
-                plot_bgcolor='white',
-                paper_bgcolor='white'
-            )
-    else:
-        # If no tweets are selected, display an empty box plot with a message
-        fig_box = go.Figure()
-        fig_box.add_annotation(
-            dict(
-                text="No data available.",
-                showarrow=False,
-                xref="paper",
-                yref="paper",
-                x=0.5,
-                y=0.5,
-                font=dict(size=20)
-            )
-        )
-        fig_box.update_layout(
-            xaxis=dict(showticklabels=False),
-            yaxis=dict(showticklabels=False),
-            plot_bgcolor='white',
-            paper_bgcolor='white'
-        )
-
->>>>>>> 2abf05b3
     # Return all plots and data along with the updated selected_dates_store
     return fig_tsne, fig_umap, selected_cell_text, tweets_data, \
            fig_distance_map_2d, fig_distance_map_3d, fig_word_freq, sentiment_plot, fig_line, fig_line_overall, selected_dates_store
